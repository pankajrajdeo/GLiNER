--- conflicted
+++ resolved
@@ -49,12 +49,6 @@
     else:
         model_config = GLiNERConfig(**vars(config))
         tokenizer = AutoTokenizer.from_pretrained(model_config.model_name)
-<<<<<<< HEAD
-=======
-        model_config.class_token_index=len(tokenizer)
-        tokenizer.add_tokens([model_config.ent_token, model_config.sep_token], special_tokens=True)
-        model_config.vocab_size = len(tokenizer)
->>>>>>> 5e776b79
     
         words_splitter = WordsSplitter(model_config.words_splitter_type)
 
